--- conflicted
+++ resolved
@@ -8,13 +8,8 @@
 __author__ = 'Jan Motl'
 
 
-<<<<<<< HEAD
 class CatBoostEncoder(util.BaseEncoder, util.SupervisedTransformerMixin):
-    """CatBoost coding for categorical features.
-=======
-class CatBoostEncoder(BaseEstimator, util.TransformerWithTargetMixin):
     """CatBoost Encoding for categorical features.
->>>>>>> 3ae37104
 
     Supported targets: binomial and continuous. For polynomial target support, see PolynomialWrapper.
 
