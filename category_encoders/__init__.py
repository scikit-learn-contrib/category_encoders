--- conflicted
+++ resolved
@@ -23,36 +23,15 @@
 from category_encoders.m_estimate import MEstimateEncoder
 from category_encoders.james_stein import JamesSteinEncoder
 from category_encoders.cat_boost import CatBoostEncoder
-<<<<<<< HEAD
 from category_encoders.rankhot import RankHotEncoder
-=======
 from category_encoders.glmm import GLMMEncoder
 from category_encoders.quantile_encoder import QuantileEncoder, SummaryEncoder
->>>>>>> 1def4282
 
 __version__ = '2.5.1.post0'
 
 __author__ = "willmcginnis", "cmougan", "paulwestenthanner"
 
 __all__ = [
-<<<<<<< HEAD
-    'BackwardDifferenceEncoder',
-    'BinaryEncoder',
-    'HashingEncoder',
-    'HelmertEncoder',
-    'OneHotEncoder',
-    'OrdinalEncoder',
-    'SumEncoder',
-    'PolynomialEncoder',
-    'BaseNEncoder',
-    'LeaveOneOutEncoder',
-    'TargetEncoder',
-    'WOEEncoder',
-    'MEstimateEncoder',
-    'JamesSteinEncoder',
-    'CatBoostEncoder',
-    'RankHotEncoder'
-=======
     "BackwardDifferenceEncoder",
     "BinaryEncoder",
     "GrayEncoder",
@@ -73,5 +52,5 @@
     "GLMMEncoder",
     "QuantileEncoder",
     "SummaryEncoder",
->>>>>>> 1def4282
+    'RankHotEncoder',
 ]