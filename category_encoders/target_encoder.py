--- conflicted
+++ resolved
@@ -78,12 +78,7 @@
         self.verbose = verbose
         self.cols = cols
         self.min_samples_leaf = min_samples_leaf
-<<<<<<< HEAD
         self.smoothing = float(smoothing)  # Make smoothing a float so that python 2 does not treat as integer division
-=======
-        # Make smoothing a float so that python 2 does not treat as integer division
-        self.smoothing = float(smoothing)
->>>>>>> f8076429
         self._dim = None
         self.mapping = None
         self.impute_missing = impute_missing
