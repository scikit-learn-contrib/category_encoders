--- conflicted
+++ resolved
@@ -274,10 +274,7 @@
 
         cols = ['intercept'] + cols
 
-<<<<<<< HEAD
         return X.reindex(columns=cols)
-=======
-        return X
 
     def get_feature_names(self):
         """
@@ -292,5 +289,4 @@
         if not isinstance(self.feature_names, list):
             raise ValueError("Estimator has to be fitted to return feature names.")
         else:
-            return self.feature_names
->>>>>>> 4de3296d
+            return self.feature_names