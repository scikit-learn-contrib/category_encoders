--- conflicted
+++ resolved
@@ -40,6 +40,9 @@
     smoothing: float
         smoothing effect to balance categorical average vs prior. Higher value means stronger regularization.
         The value must be strictly bigger than 0. Higher values mean a flatter S-curve (see min_samples_leaf).
+    hierarchy: dict
+        a dictionary of columns to map into hierarchies.  Dictionary key(s) should be the column name from X
+        which requires mapping.  For multiple hierarchical maps, this should be a dictionary of dictionaries.
 
     Example
     -------
@@ -103,7 +106,6 @@
         self.cols_hier = []
 
     def _fit(self, X, y, **kwargs):
-<<<<<<< HEAD
         X_local = X.copy()
         if self.hierarchy:
             for switch in self.hierarchy:
@@ -112,27 +114,10 @@
                     X_local[new_column] = X_local[str(switch)].map(self.hierarchy[str(switch)])
                     self.cols_hier.append(new_column)
              # TODO: call OrdinalEncoder for HIER cols here instead of all at once?
-=======
-        # Is this needed?
-        X = X.copy()
 
-        if self.heirarchy:
-            for switch in self.heirarchy:
-                if switch in X.columns:
-                    new_column = 'HEIR_'+switch
-                    X[new_column] = X[switch].map(self.heirarchy[switch])
-                    self.cols_heir.append(new_column)
->>>>>>> 21ebeed5
-
-        # self.cols not declared before here? X Has all required columns ------
-        self.cols = X.columns.tolist()
         self.ordinal_encoder = OrdinalEncoder(
             verbose=self.verbose,
-<<<<<<< HEAD
             cols=self.cols + self.cols_hier,
-=======
-            cols=self.cols,
->>>>>>> 21ebeed5
             handle_unknown='value',
             handle_missing='value'
         )
@@ -150,7 +135,6 @@
                 values = switch.get('mapping')
 
                 scalar = prior
-<<<<<<< HEAD
                 if self.hierarchy and col in self.hierarchy:
                     col_hier = 'HIER_'+str(col)
                     stats_hier = y.groupby(X[col_hier]).agg(['count', 'mean'])
@@ -160,18 +144,6 @@
                     scalar_hier_long.index = np.arange(1, scalar_hier_long.shape[0]+1)
                     scalar = scalar_hier_long[col_hier].map(scalar_hier.to_dict())
                     X = X.drop([col_hier], axis=1)
-=======
-                if self.heirarchy and col in self.heirarchy:
-                    col_heir = 'HEIR_'+col
-                    stats_heir = y.groupby(X[col_heir]).agg(['count', 'mean'])
-                    smoove_heir = self._weighting(stats_heir['count'])
-                    scalar_heir = scalar * (1 - smoove_heir) + stats_heir['mean'] * smoove_heir
-                    scalar_heir_long = X[[col, col_heir]].drop_duplicates()
-                    scalar_heir_long.index = np.arange(1, scalar_heir_long.shape[0]+1)
-                    scalar = scalar_heir_long[col_heir].map(scalar_heir.to_dict())
-                    X.drop([col_heir], axis=1, inplace=True)
-                    # Added line to reduce dimension of ordinal encoder - Whats the third dimension?
->>>>>>> 21ebeed5
                     self.ordinal_encoder._dim -= 1
                     self.ordinal_encoder.cols.remove(col_hier)
 
